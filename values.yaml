## ------------------------------------------------------
## Zookeeper
## ------------------------------------------------------
cp-zookeeper:
  enabled: true
  servers: 3
  image: confluentinc/cp-zookeeper
  imageTag: 5.2.1
  ## Optionally specify an array of imagePullSecrets. Secrets must be manually created in the namespace.
  ## https://kubernetes.io/docs/concepts/containers/images/#specifying-imagepullsecrets-on-a-pod
  imagePullSecrets:
  #  - name: "regcred"
  heapOptions: "-Xms512M -Xmx512M"
  persistence:
    enabled: true
    ## The size of the PersistentVolume to allocate to each Zookeeper Pod in the StatefulSet. For
    ## production servers this number should likely be much larger.
    ##
    ## Size for Data dir, where ZooKeeper will store the in-memory database snapshots.
    dataDirSize: 10Gi
    # dataDirStorageClass: ""

    ## Size for data log dir, which is a dedicated log device to be used, and helps avoid competition between logging and snaphots.
    dataLogDirSize: 10Gi
    # dataLogDirStorageClass: ""
  resources: {}
  ## If you do want to specify resources, uncomment the following lines, adjust them as necessary,
  ## and remove the curly braces after 'resources:'
  #  limits:
  #   cpu: 100m
  #   memory: 128Mi
  #  requests:
  #   cpu: 100m
  #   memory: 128Mi

## ------------------------------------------------------
## Kafka
## ------------------------------------------------------
cp-kafka:
  enabled: true
  brokers: 3
<<<<<<< HEAD
  image: confluentinc/cp-kafka
  imageTag: 5.2.1
=======
  image: confluentinc/cp-enterprise-kafka
  imageTag: 5.2.0
>>>>>>> 81ff624a
  ## Optionally specify an array of imagePullSecrets. Secrets must be manually created in the namespace.
  ## https://kubernetes.io/docs/concepts/containers/images/#specifying-imagepullsecrets-on-a-pod
  imagePullSecrets:
  #  - name: "regcred"
  heapOptions: "-Xms512M -Xmx512M"
  persistence:
    enabled: true
    # storageClass: ""
    size: 5Gi
    disksPerBroker: 1
  resources: {}
  ## If you do want to specify resources, uncomment the following lines, adjust them as necessary,
  ## and remove the curly braces after 'resources:'
  #  limits:
  #   cpu: 100m
  #   memory: 128Mi
  #  requests:
  #   cpu: 100m
  #   memory: 128Mi

## ------------------------------------------------------
## Schema Registry
## ------------------------------------------------------
cp-schema-registry:
  enabled: true
  image: confluentinc/cp-schema-registry
  imageTag: 5.2.1
  ## Optionally specify an array of imagePullSecrets. Secrets must be manually created in the namespace.
  ## https://kubernetes.io/docs/concepts/containers/images/#specifying-imagepullsecrets-on-a-pod
  imagePullSecrets:
  #  - name: "regcred"
  heapOptions: "-Xms512M -Xmx512M"
  resources: {}
  ## If you do want to specify resources, uncomment the following lines, adjust them as necessary,
  ## and remove the curly braces after 'resources:'
  #  limits:
  #   cpu: 100m
  #   memory: 128Mi
  #  requests:
  #   cpu: 100m
  #   memory: 128Mi

## ------------------------------------------------------
## REST Proxy
## ------------------------------------------------------
cp-kafka-rest:
  enabled: true
  image: confluentinc/cp-kafka-rest
  imageTag: 5.2.1
  ## Optionally specify an array of imagePullSecrets. Secrets must be manually created in the namespace.
  ## https://kubernetes.io/docs/concepts/containers/images/#specifying-imagepullsecrets-on-a-pod
  imagePullSecrets:
  #  - name: "regcred"
  heapOptions: "-Xms512M -Xmx512M"
  resources: {}
  ## If you do want to specify resources, uncomment the following lines, adjust them as necessary,
  ## and remove the curly braces after 'resources:'
  #  limits:
  #   cpu: 100m
  #   memory: 128Mi
  #  requests:
  #   cpu: 100m
  #   memory: 128Mi

## ------------------------------------------------------
## Kafka Connect
## ------------------------------------------------------
cp-kafka-connect:
  enabled: true
  image: confluentinc/cp-kafka-connect
  imageTag: 5.2.1
  ## Optionally specify an array of imagePullSecrets. Secrets must be manually created in the namespace.
  ## https://kubernetes.io/docs/concepts/containers/images/#specifying-imagepullsecrets-on-a-pod
  imagePullSecrets:
  #  - name: "regcred"
  heapOptions: "-Xms512M -Xmx512M"
  resources: {}
  ## If you do want to specify resources, uncomment the following lines, adjust them as necessary,
  ## and remove the curly braces after 'resources:'
  #  limits:
  #   cpu: 100m
  #   memory: 128Mi
  #  requests:
  #   cpu: 100m
  #   memory: 128Mi

## ------------------------------------------------------
## KSQL Server
## ------------------------------------------------------
cp-ksql-server:
  enabled: true
  image: confluentinc/cp-ksql-server
  imageTag: 5.2.1
  ## Optionally specify an array of imagePullSecrets. Secrets must be manually created in the namespace.
  ## https://kubernetes.io/docs/concepts/containers/images/#specifying-imagepullsecrets-on-a-pod
  imagePullSecrets:
  #  - name: "regcred"
  heapOptions: "-Xms512M -Xmx512M"
  ksql:
    headless: false

## ------------------------------------------------------
## Control Center
## ------------------------------------------------------
cp-control-center:
  enabled: true
  image: confluentinc/cp-enterprise-control-center
  imageTag: 5.2.0
  ## Optionally specify an array of imagePullSecrets. Secrets must be manually created in the namespace.
  ## https://kubernetes.io/docs/concepts/containers/images/#specifying-imagepullsecrets-on-a-pod
  imagePullSecrets:
  #  - name: "regcred"
  heapOptions: "-Xms512M -Xmx512M"
  resources: {}
  ## If you do want to specify resources, uncomment the following lines, adjust them as necessary,
  ## and remove the curly braces after 'resources:'
  #  limits:
  #   cpu: 100m
  #   memory: 128Mi
  #  requests:
  #   cpu: 100m
  #   memory: 128Mi<|MERGE_RESOLUTION|>--- conflicted
+++ resolved
@@ -39,13 +39,8 @@
 cp-kafka:
   enabled: true
   brokers: 3
-<<<<<<< HEAD
-  image: confluentinc/cp-kafka
+  image: confluentinc/cp-enterprise-kafka
   imageTag: 5.2.1
-=======
-  image: confluentinc/cp-enterprise-kafka
-  imageTag: 5.2.0
->>>>>>> 81ff624a
   ## Optionally specify an array of imagePullSecrets. Secrets must be manually created in the namespace.
   ## https://kubernetes.io/docs/concepts/containers/images/#specifying-imagepullsecrets-on-a-pod
   imagePullSecrets:
